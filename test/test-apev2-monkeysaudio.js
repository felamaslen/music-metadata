--- conflicted
+++ resolved
@@ -4,11 +4,7 @@
 var test = require('tape')
 
 test('monkeysaudio (.ape)', function (t) {
-<<<<<<< HEAD
-  t.plan(33) // -1 due to missing albumartist
-=======
   t.plan(34)
->>>>>>> bc62f717
   var artistCounter = 0
 
   var sample = (process.browser) ?
@@ -32,14 +28,10 @@
     t.strictEqual(result.common.picture[1].data.length, 48658, 'picture 1 length')
     t.end()
   })
-<<<<<<< HEAD
-  // aliased tests
-=======
     // aliased tests
     .on('duration', function (result) {
       t.strictEqual(result, 1.2134240362811792, 'duration')
     })
->>>>>>> bc62f717
     .on('title', function (result) {
       t.strictEqual(result, '07. Shadow On The Sun', 'aliased title')
     })
@@ -49,7 +41,7 @@
     .on('albumartist', function (result) {
       // Used to be ['Audioslave'],
       // but 'APEv2/Album Artist'->'albumartist' is not set in actual file!
-      t.deepEqual(result, [], 'aliased albumartist')
+      t.deepEqual(result, ['Audioslave'], 'aliased albumartist')
     })
     .on('album', function (result) {
       t.strictEqual(result, 'Audioslave', 'aliased album')
